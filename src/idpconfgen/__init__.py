"""
IDP Conformer Generator.

Generates conformers for Intrinsically Disordered Proteins.
"""
import logging
from os import fspath, get_terminal_size
from pathlib import Path as _Path

log = logging.getLogger(__name__)
log.setLevel(logging.DEBUG)

try:
    get_terminal_size()
except OSError:
    has_terminal = False
    log.addHandler(logging.NullHandler())
else:
    _ch = logging.StreamHandler()
    _ch.setLevel(logging.INFO)
    _ch.setFormatter(logging.Formatter('[%(asctime)s]%(message)s'))
    log.addHandler(_ch)
    has_terminal = True


class Path(type(_Path())):
    """
    A Path object dedicated to this software.

    Inherits from pathlib.Path.

    This creates an interface so that if new methods are required
    the Path interface does not need to be refactored across.
    """
    def str(self):
        """
        Return string version of Path.

        Avoids using os.fspath around libs.
        """
        return fspath(self)

    def myparents(self):
        """Return the Path to the parent folder resolved to absolute."""
        return self.resolve().parent

    @property
    def absparent(self):
        """Return the Path to the parent folder resolved to absolute."""
        return self.resolve().parent


def assert_type(obj, typ):
    """Asserts an obj is of type."""
    assert isinstance(obj, typ), f"Expected {typ} got {type(obj)}"


def assert_subclass(objs, subclass):
    """
    Assert there is a object of subclass.
    """
    for obj in objs:
        if issubclass(subclass, type(obj)):
            return True
    return False


<<<<<<< HEAD
source_folder = Path(__file__).absparent


__version__ = '0.1.0'

=======
__version__ = '0.3.0'
>>>>>>> 6b12fd0d
<|MERGE_RESOLUTION|>--- conflicted
+++ resolved
@@ -65,12 +65,6 @@
     return False
 
 
-<<<<<<< HEAD
 source_folder = Path(__file__).absparent
 
-
-__version__ = '0.1.0'
-
-=======
-__version__ = '0.3.0'
->>>>>>> 6b12fd0d
+__version__ = '0.3.0'