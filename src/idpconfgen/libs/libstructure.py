--- conflicted
+++ resolved
@@ -615,12 +615,9 @@
 col_model = 15
 
 
-<<<<<<< HEAD
-cols_coords = slice(8, 11)
-=======
+cols_coords_slice = slice(8, 11)
 cols_coords = [col_x, col_y, col_z]
 cols_labels = [col_resSeq, col_resName, col_name]
->>>>>>> a8063879
 
 
 # this servers read_pdb_data_to_array mainly
